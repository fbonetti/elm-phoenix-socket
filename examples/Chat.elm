--- conflicted
+++ resolved
@@ -41,9 +41,7 @@
 
 
 type Msg
-<<<<<<< HEAD
-    = ReceiveMessage String
-    | SendMessage
+    = SendMessage
     | SetNewMessage String
     | PhoenixMsg (Phoenix.Socket.Msg Msg)
     | ReceiveChatMessage JE.Value
@@ -52,17 +50,6 @@
     | ShowJoinedMessage String
     | ShowLeftMessage String
     | NoOp
-=======
-  = SendMessage
-  | SetNewMessage String
-  | PhoenixMsg (Phoenix.Socket.Msg Msg)
-  | ReceiveChatMessage JE.Value
-  | JoinChannel
-  | LeaveChannel
-  | ShowJoinedMessage String
-  | ShowLeftMessage String
-  | NoOp
->>>>>>> c5d11c7f
 
 
 type alias Model =
@@ -127,13 +114,7 @@
 
 update : Msg -> Model -> ( Model, Cmd Msg )
 update msg model =
-<<<<<<< HEAD
     case msg of
-        ReceiveMessage str ->
-            ( { model | messages = str :: model.messages }
-            , Cmd.none
-            )
-
         PhoenixMsg msg ->
             let
                 ( phxSocket, phxCmd ) =
@@ -214,80 +195,6 @@
         NoOp ->
             ( model, Cmd.none )
 
-=======
-  case msg of
-    PhoenixMsg msg ->
-      let
-        ( phxSocket, phxCmd ) = Phoenix.Socket.update msg model.phxSocket
-      in
-        ( { model | phxSocket = phxSocket }
-        , Cmd.map PhoenixMsg phxCmd
-        )
-
-    SendMessage ->
-      let
-        payload = (JE.object [ ("user", JE.string "user"), ("body", JE.string model.newMessage) ])
-        push' =
-          Phoenix.Push.init "new:msg" "rooms:lobby"
-            |> Phoenix.Push.withPayload payload
-        (phxSocket, phxCmd) = Phoenix.Socket.push push' model.phxSocket
-      in
-        ( { model
-          | newMessage = ""
-          , phxSocket = phxSocket
-          }
-        , Cmd.map PhoenixMsg phxCmd
-        )
-
-    SetNewMessage str ->
-      ( { model | newMessage = str }
-      , Cmd.none
-      )
-
-    ReceiveChatMessage raw ->
-      case JD.decodeValue chatMessageDecoder raw of
-        Ok chatMessage ->
-          ( { model | messages = (chatMessage.user ++ ": " ++ chatMessage.body) :: model.messages }
-          , Cmd.none
-          )
-        Err error ->
-          ( model, Cmd.none )
-
-    JoinChannel ->
-      let
-        channel =
-          Phoenix.Channel.init "rooms:lobby"
-            |> Phoenix.Channel.withPayload userParams
-            |> Phoenix.Channel.onJoin (always (ShowJoinedMessage "rooms:lobby"))
-            |> Phoenix.Channel.onClose (always (ShowLeftMessage "rooms:lobby"))
-
-        (phxSocket, phxCmd) = Phoenix.Socket.join channel model.phxSocket
-      in
-        ({ model | phxSocket = phxSocket }
-        , Cmd.map PhoenixMsg phxCmd
-        )
-
-    LeaveChannel ->
-      let
-        (phxSocket, phxCmd) = Phoenix.Socket.leave "rooms:lobby" model.phxSocket
-      in
-        ({ model | phxSocket = phxSocket }
-        , Cmd.map PhoenixMsg phxCmd
-        )
-
-    ShowJoinedMessage channelName ->
-      ( { model | messages = ("Joined channel " ++ channelName) :: model.messages }
-      , Cmd.none
-      )
-
-    ShowLeftMessage channelName ->
-      ( { model | messages = ("Left channel " ++ channelName) :: model.messages }
-      , Cmd.none
-      )
-
-    NoOp ->
-      ( model, Cmd.none )
->>>>>>> c5d11c7f
 
 
 -- VIEW
