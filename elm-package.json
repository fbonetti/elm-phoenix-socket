--- conflicted
+++ resolved
@@ -1,9 +1,5 @@
 {
-<<<<<<< HEAD
-    "version": "2.0.2",
-=======
     "version": "2.1.0",
->>>>>>> d32732da
     "summary": "Pure Elm state manager for Phoenix channels",
     "repository": "https://github.com/fbonetti/elm-phoenix-socket.git",
     "license": "MIT",
